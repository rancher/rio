--- conflicted
+++ resolved
@@ -45,13 +45,8 @@
 	M_Memory           string            `desc:"Memory reservation (format: <number>[<unit>], where unit = b, k, m or g)"`
 	MemoryLimit        string            `desc:"Memory hard limit (format: <number>[<unit>], where unit = b, k, m or g)"`
 	Metadata           map[string]string `desc:"Metadata to attach to this service"`
-<<<<<<< HEAD
-	M_Memory           string            `desc:"Memory reservation (format: <number>[<unit>], where unit = b, k, m or g)"`
-	Net_Network        string            `desc:"Connect a container to a network (default|home)" default:"default"`
-=======
->>>>>>> 614e1d40
 	N_Name             string            `desc:"Assign a name to the container"`
-	Net_Network        string            `desc:"Connect a container to a network" default:"default"`
+	Net_Network        string            `desc:"Connect a container to a network (default|host)" default:"default"`
 	Permission         []string          `desc:"Permissions to grant to container's service account in current stack"`
 	Pid                string            `desc:"PID namespace to use"`
 	Privileged         bool              `desc:"Give extended privileges to this container"`
