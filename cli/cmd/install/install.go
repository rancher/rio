package install

import (
	"fmt"
	"os/exec"
	"strings"
	"time"

	"github.com/rancher/rio/cli/pkg/clicontext"
	"github.com/rancher/rio/modules/service/controllers/serviceset"
	"github.com/rancher/rio/pkg/constants"
	"github.com/rancher/rio/pkg/constructors"
	"github.com/rancher/rio/pkg/systemstack"
	v1 "k8s.io/api/core/v1"
	"k8s.io/apimachinery/pkg/api/errors"
	metav1 "k8s.io/apimachinery/pkg/apis/meta/v1"
)

type Install struct {
	HTTPPort  string   `desc:"http port service mesh gateway will listen to" default:"9080"`
	HTTPSPort string   `desc:"https port service mesh gateway will listen to" default:"9443"`
	HostPorts bool     `desc:"whether to use hostPorts to expose service mesh gateway"`
	IPAddress []string `desc:"Manually specify IP addresses to generate rdns domain"`
}

func (i *Install) Run(ctx *clicontext.CLIContext) error {
	if ctx.K8s == nil {
		return fmt.Errorf("can't contact Kubernetes cluster. Please make sure your cluster is accessable")
	}

	namespace := ctx.SystemNamespace
	if namespace == "" {
		namespace = "rio-system"
	}

	controllerStack := systemstack.NewStack(ctx.Apply, namespace, "rio-controller", true)
	if _, err := ctx.Core.Namespaces().Get(namespace, metav1.GetOptions{}); err != nil {
		if errors.IsNotFound(err) {
			ns := constructors.NewNamespace(namespace, v1.Namespace{})
			fmt.Printf("Creating namespace %s\n", namespace)
			if _, err := ctx.Core.Namespaces().Create(ns); err != nil {
				return err
			}
		} else {
			return err
		}
	}

	// hack for detecting minikube cluster
	nodes, err := ctx.Core.Nodes().List(metav1.ListOptions{})
	if err != nil {
		return err
	}

	memoryWarning := false
	var totalMemory int64
	for _, node := range nodes.Items {
		totalMemory += node.Status.Capacity.Memory().Value()
	}
	if totalMemory < 2147000000 {
		memoryWarning = true
	}

<<<<<<< HEAD
	if isMinikubeCluster(nodes) && len(i.IPAddress) == 0 {
		fmt.Println("Detecting that you are using minikube cluster")
=======
	if isMinikubeCluster(nodes) {
		fmt.Println("Detected minikube cluster")
>>>>>>> 12c79c79
		cmd := exec.Command("minikube", "ip")
		stdout := &strings.Builder{}
		stderr := &strings.Builder{}
		cmd.Stdout = stdout
		cmd.Stderr = stderr
		if err := cmd.Run(); err != nil {
			return fmt.Errorf("$(minikube ip) failed with error: (%v). Do you have minikube in your PATH", stderr.String())
		}
		ip := strings.Trim(stdout.String(), " ")
		fmt.Printf("Manually setting cluster IP to %s\n", ip)
		i.IPAddress = []string{ip}
		i.HostPorts = true
	}

	if memoryWarning {
		if isMinikubeCluster(nodes) {
			fmt.Println("Warning: detecting that your minikube cluster doesn't have at least 3 GB of memory. Please try to increase memory by running `minikube start --memory 4098`")
		} else if isDockerForMac(nodes) {
			fmt.Println("Warning: detecting that your Docker For Mac cluster doesn't have at least 3 GB of memory. Please try to increase memory by following the doc https://docs.docker.com/v17.12/docker-for-mac.")
		} else {
			fmt.Println("Warning: detecting that your cluster doesn't have at least 3 GB of memory in total. Please try to increase memory for your nodes")
		}
	}

	if err := controllerStack.Deploy(map[string]string{
		"NAMESPACE":    namespace,
		"DEBUG":        fmt.Sprint(ctx.Debug),
		"IMAGE":        fmt.Sprintf("%s:%s", constants.ControllerImage, constants.ControllerImageTag),
		"HTTPS_PORT":   i.HTTPSPort,
		"HTTP_PORT":    i.HTTPPort,
		"USE_HOSTPORT": fmt.Sprint(i.HostPorts),
		"IP_ADDRESSES": strings.Join(i.IPAddress, ","),
	}); err != nil {
		return err
	}
	fmt.Println("Deploying Rio control plane....")
	for {
		time.Sleep(time.Second * 2)
		dep, err := ctx.K8s.AppsV1().Deployments(namespace).Get("rio-controller", metav1.GetOptions{})
		if err != nil {
			return err
		}
		if !serviceset.IsReady(&dep.Status) {
			fmt.Printf("Waiting for deployment %s/%s to become ready\n", dep.Namespace, dep.Name)
			continue
		}
		info, err := ctx.Project.RioInfos().Get("rio", metav1.GetOptions{})
		if err != nil {
			fmt.Println("Waiting for rio controller to initialize")
			continue
		} else if info.Status.Version == "" {
			fmt.Println("Waiting for rio controller to initialize")
			continue
		} else {
			fmt.Printf("rio controller version %s (%s) installed into namespace %s\n", info.Status.Version, info.Status.GitCommit, info.Status.SystemNamespace)
		}
		fmt.Printf("Rio control plane is deployed. Run `kubectl get po -n %s` to get more detail.\n", info.Status.SystemNamespace)
		fmt.Println("Controller logs are available from `rio systemlogs`")
		fmt.Println("")
		fmt.Println("Welcome to Rio!")
		fmt.Println("")
		fmt.Println("Run `rio run https://github.com/rancher/rio-demo` as an example")
		break
	}
	return nil
}

func isMinikubeCluster(nodes *v1.NodeList) bool {
	return len(nodes.Items) == 1 && nodes.Items[0].Name == "minikube"
}

func isDockerForMac(nodes *v1.NodeList) bool {
	return len(nodes.Items) == 1 && nodes.Items[0].Name == "docker-for-desktop"
}<|MERGE_RESOLUTION|>--- conflicted
+++ resolved
@@ -61,13 +61,8 @@
 		memoryWarning = true
 	}
 
-<<<<<<< HEAD
 	if isMinikubeCluster(nodes) && len(i.IPAddress) == 0 {
-		fmt.Println("Detecting that you are using minikube cluster")
-=======
-	if isMinikubeCluster(nodes) {
 		fmt.Println("Detected minikube cluster")
->>>>>>> 12c79c79
 		cmd := exec.Command("minikube", "ip")
 		stdout := &strings.Builder{}
 		stderr := &strings.Builder{}
