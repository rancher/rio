--- conflicted
+++ resolved
@@ -147,14 +147,11 @@
 		}
 	}
 
-<<<<<<< HEAD
-	return nil, g.updateDomain(ips)
-=======
 	if err := g.updateDomain(ips); err != nil {
-		return err
-	}
-	return certs.ApplyWildcardCertificates()
->>>>>>> d559cdf9
+		return nil, err
+	}
+
+	return nil, certs.ApplyWildcardCertificates()
 }
 
 func (g *Controller) start() error {
