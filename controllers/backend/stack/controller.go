--- conflicted
+++ resolved
@@ -94,13 +94,8 @@
 	return nil, nil
 }
 
-<<<<<<< HEAD
 func (s *stackDeployController) Remove(obj *v1beta1.Stack) (runtime.Object, error) {
-	err := stack.Remove(namespace.StackToNamespace(obj), obj)
-=======
-func (s *stackDeployController) Remove(obj *v1beta1.Stack) (*v1beta1.Stack, error) {
 	err := stack.Remove(namespace.StackToNamespace(obj), getSpace(obj), obj)
->>>>>>> d559cdf9
 	return obj, err
 }
 
